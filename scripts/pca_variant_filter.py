import argparse
import logging
from typing import Optional, Union

import hail as hl

from gnomad.resources.grch38.gnomad import public_release as gnomad_public_release
from gnomad.utils.filtering import filter_low_conf_regions, filter_to_adj
from gnomad.utils.sparse_mt import densify_sites, filter_ref_blocks
from gnomad.utils.reference_genome import get_reference_genome
from gnomad_qc.resources.annotations import (
    last_END_position as gnomad_last_END_position,
)
from gnomad_qc.resources.basics import get_gnomad_v3_mt
from ukbb_qc.resources.basics import release_ht_path as ukbb_release_ht_path
from ukbb_qc.resources.sample_qc import interval_qc_path as ukbb_interval_qc_path
from ukbb_qc.resources.sample_qc import meta_ht_path as ukbb_meta_ht_path

from ccdg_qc.resources import (
    get_ccdg_vds_path,
    get_pca_variants_path_ht,
    get_sample_manifest_ht,
)

logging.basicConfig(format="%(levelname)s (%(name)s %(lineno)s): %(message)s")
logger = logging.getLogger("pca_variant_determination")
logger.setLevel(logging.INFO)


# TODO: Coordinate with Tim to make a hl.vds.filter_intervals that we can use instead
# https://github.com/broadinstitute/gnomad_methods/blob/3536f87e249f0804f6762facce468597a9c441c6/gnomad/utils/filtering.py#L180
def filter_to_autosomes(
    t: Union[hl.Table, hl.MatrixTable, hl.vds.VariantDataset]
) -> Union[hl.Table, hl.MatrixTable, hl.vds.VariantDataset]:
    """
    Filter Table, MatrixTable or VariantDataset to autosome contigs only.

    This assumes that the input MT or VDS variant_data MT contains a field named `locus` of type Locus

    :param t: Input MatrixTable/Table/VariantDataset
    :return: MatrixTable/Table/VariantDataset subset to autosomes
    """
    if isinstance(t, hl.vds.VariantDataset):
        reference = get_reference_genome(t.variant_data.locus)
    else:
        reference = get_reference_genome(t.locus)
    autosomes = hl.parse_locus_interval(
        f"{reference.contigs[0]}-{reference.contigs[21]}", reference_genome=reference
    )

    if isinstance(t, hl.vds.VariantDataset):
        return hl.vds.filter_intervals(t, [autosomes])
    else:
        return hl.filter_intervals(t, [autosomes])


# TODO: Might need to rethink how we define "high quality" CCDG exomes
def exomes_qc_intervals_ht(
    broad_prop_lower: float = 0.9,
    base_prop_lower: float = 0.5,
    overwrite: bool = False,
) -> hl.Table:
    """
    Filter to high quality intervals for exomes QC.

    :param broad_prop_lower: Lower bound for proportion of broad samples defined per interval
    :param base_prop_lower: Lower bound for proportion of bases defined per interval per sample
    :param overwrite: Whether to overwrite CCDG exomes interval QC HT
    :return: high quality CCDG exomes interval table
    """
    ht = get_sample_manifest_ht("exomes")
    int_mt = hl.read_matrix_table(exomes_interval_mt_path)
    # Compute QC metrics
    int_mt = int_mt.annotate_rows(
        end_pos=hl.if_else(
            int_mt.interval.includes_end,
            int_mt.interval.end.position + 1,
            int_mt.interval.end.position,
        ),
        start_pos=hl.if_else(
            int_mt.interval.includes_start,
            int_mt.interval.start.position,
            int_mt.interval.end.position + 1,
        ),
    )
    int_mt = int_mt.annotate_rows(int_len=int_mt.end_pos - int_mt.start_pos)
    int_mt = int_mt.annotate_cols(center=ht[int_mt.col_id]["cohort"])
    int_mt = int_mt.annotate_entries(prop_base=int_mt.n_bases / int_mt.int_len)
    int_mt = int_mt.annotate_cols(
        washu=hl.if_else(
            (hl.is_defined(int_mt.center) & (int_mt.center == "sccs")), True, False
        )
    )
    n_broad = int_mt.aggregate_cols(hl.agg.count_where(~int_mt.washu))
    int_mt = int_mt.annotate_entries(
        broad_defined=(~(int_mt.washu)) & (int_mt.prop_base > base_prop_lower)
    )
    int_mt = int_mt.annotate_rows(
        broad_defined_prop=hl.agg.count_where(int_mt.broad_defined) / n_broad
    )
    # Filter intervals
    int_mt = int_mt.filter_rows(int_mt.broad_defined_prop > broad_prop_lower)
    int_ht = int_mt.rows().checkpoint(
        f'{get_sample_qc_root(data_type="exomes", mt=False)}/ccdg_exomes_high_qual_intervals.ht',
        overwrite=overwrite,
        _read_if_exists=(not overwrite),
    )

    return int_ht


# Note: this was previous QC variant filtering method https://github.com/broadinstitute/gnomad_methods/blob/35066ffc01d63ac2d7b20e069ea6703013ae9da7/gnomad/sample_qc/pipeline.py#L110
# TODO: Variants passing hard thresholds? QD >= 2, FS <= 60 and MQ >= 30. I will evaluate on gnomAD v3
# TODO: Might need to think about adding in a few extra options to reuse already created files so we can add in an option to only do the ld prune after other MAF/callrate filters. Is this properly handled by `read_if_exist` or do we need more?
# TODO: Rethink names of functions, files, and parameters
def determine_pca_variants(
    autosomes_only: bool = True,
    snv_only: bool = True,
    bi_allelic_only: bool = True,
    adj_only: bool = True,
    min_gnomad_v3_ac: Optional[int] = None,
    high_qual_ccdg_exome_interval_only: bool = False,
    high_qual_ukbb_exome_interval_only: bool = False,
    min_joint_af: float = 0.001,  # TODO: Konrad mentioned that he might want to lower this
    min_joint_callrate: float = 0.99,
    min_inbreeding_coeff_threshold: Optional[float] = -0.8,
    min_hardy_weinberg_threshold: Optional[float] = 1e-8,
    min_ccdg_exome_callrate: float = 0.99,  # TODO: What parameter should this start with?
    min_ukbb_exome_callrate: float = 0.99,  # TODO: What parameter should this start with?
    filter_lcr: bool = True,
    filter_segdup: bool = True,
    ld_pruning: bool = True,
    ld_pruning_dataset: str = "ccdg_genomes",
    ld_r2: float = 0.1,
    overwrite: bool = True,
) -> None:
    """
    Determine a diverse set of variants for relatedness/ancestry PCA using CCDG, gnomAD v3, and UK Biobank.

    :param autosomes_only: Whether to filter to variants in autosomes
    :param snv_only: Whether to filter to SNVs
    :param bi_allelic_only: Whether to filter variants that are bi-allelic in both CCDG and gnomAD v3
    :param adj_only: If set, only ADJ genotypes are kept. This filter is applied before the call rate and AF calculation
    :param min_gnomad_v3_ac: Optional lower bound of AC for variants in gnomAD v3 genomes
    :param high_qual_ccdg_exome_interval_only: Whether to filter to high quality intervals in CCDG exomes
    :param high_qual_ukbb_exome_interval_only: Whether to filter to high quality intervals in UKBB 455K exomes
    :param min_joint_af: Lower bound for combined MAF computed from CCDG and gnomAD v3 genomes
    :param min_joint_callrate: Lower bound for combined callrate computed from CCDG and gnomAD v3 genomes
    :param min_inbreeding_coeff_threshold: Minimum site inbreeding coefficient to keep. Not applied if set to `None`
    :param min_hardy_weinberg_threshold: Minimum site HW test p-value to keep. Not applied if set to `None`
    :param min_ccdg_exome_callrate: Lower bound for CCDG exomes callrate
    :param min_ukbb_exome_callrate: Lower bound for UKBB exomes callrate
    :param filter_lcr: Whether to filter LCR regions
    :param filter_segdup: Whether to filter Segdup regions
    :param ld_pruning: Whether to conduct LD pruning
    :param ld_pruning_dataset: Which dataset is used for LD pruning, 'ccdg_genomes' or 'gnomAD_genomes'
    :param ld_r2: LD pruning cutoff
    :param overwrite: Whether to overwrite variant HT
    :return: Table with desired variants for PCA
    """
    logger.info("Loading gnomAD v3.1.2 release HT and UK Biobank 455K release HT ...")
    gnomad_ht = gnomad_public_release("genomes").ht()
    gnomad_ht = gnomad_ht.select(
        gnomad_was_split=gnomad_ht.was_split,
        gnomad_AC=gnomad_ht.freq[0].AC,
        gnomad_AN=gnomad_ht.freq[0].AN,
        gnomad_genomes_site_inbreeding_coeff=gnomad_ht.info.InbreedingCoeff,
        gnomad_genomes_homozygote_count=gnomad_ht.freq[0].homozygote_count,
    )
<<<<<<< HEAD
    if min_hardy_weinberg_threshold is not None:
        gnomad_ht = gnomad_ht.annotate(
            gnomad_genomes_hwe=hl.hardy_weinberg_test(
                (gnomad_ht.AN - gnomad_ht.gnomad_AC) / 2,  # Num hom ref genotypes
                (gnomad_ht.gnomad_AC - (gnomad_ht.gnomad_genomes_homozygote_count * 2))
                / 2,  # Num het genotypes
                gnomad_ht.gnomad_genomes_homozygote_count,  # Num hom alt genotypes
            ),
        )

    ukbb_ht = ukbb_release_ht_path("broad", 7)
=======
    ukbb_ht = hl.read_table(ukbb_release_ht_path("broad", 7))
>>>>>>> 2488922c
    ukbb_ht = ukbb_ht.select(
        ukbb_AC=gnomad_ht.freq[0].AC, ukbb_AN=gnomad_ht.freq[0].AN,
    )
    ukbb_meta_ht = hl.read_table(ukbb_meta_ht_path("broad", 7))

    # Only count samples used in the UK Biobank exome frequency calculations
    ukbb_exome_count = ukbb_meta_ht.filter(
        ukbb_meta_ht.sample_filters.high_quality
        & hl.is_defined(mt.meta.ukbb_meta.batch)
        & ~mt.meta.sample_filters.related
    ).count()

    logger.info("Getting CCDG genome and exome sample counts...")
    ccdg_genome_count = hl.vds.read_vds(
        get_ccdg_vds_path("genomes")
    ).variant_data.count_cols()
    ccdg_exome_count = hl.vds.read_vds(
        get_ccdg_vds_path("exomes")
    ).variant_data.count_cols()

    def _initial_filter(data_type):
        """
        Get Table of CCDG variants passing desired filters.

        Possible filters are:
            - Autosomes only
            - SNVs only
            - gnomAD v3.1.2 AC filter
            - CCDG high quality exome intervals
            - UK Biobank high quality exome intervals

        After densification of the VDS, rows are annotated with:
            - ccdg_{data_type}_was_split
            - ccdg_{data_type}_AC
            - ccdg_{data_type}_AN

        The filtered and annotated rows are returned as a Table and are also checkpointed

        :return: Table of CCDG filtered variants
        """
        logger.info(
            "Loading CCDG %s VDS and splitting multi-allelics for initial filtering steps...",
            data_type,
        )
        vds = hl.vds.read_vds(get_ccdg_vds_path(data_type))
        vds = hl.vds.split_mulit(vds)

        if autosomes_only:
            logger.info("Filtering CCDG %s VDS to autosomes...", data_type)
            vds = filter_to_autosomes(
                vds
            )  # TODO: Switch to hl.vds.filter_to_autosomes if/when available

        ht = vds.variant_data.rows()
        variant_filter_expr = True
        if snv_only:
            logger.info("Filtering CCDG %s VDS to SNVs...", data_type)
            variant_filter_expr &= hl.is_snp(ht.alleles[0], ht.alleles[1])

        if min_gnomad_v3_ac:
            logger.info(
                "Filtering CCDG %s VDS to gnomAD v3.1.2 variants with adj filtered AC > %d...",
                data_type,
                gnomad_v3_ac_filter,
            )
            variant_filter_expr &= gnomad_ht[ht.key].gnomad_AC > min_gnomad_v3_ac

        vds = hl.vds.filter_variants(vds, ht.filter(variant_filter_expr), keep=True)

        if high_qual_ccdg_exome_interval_only:
            logger.info(
                "Filtering CCDG %s VDS to high quality CCDG exome intervals...",
                data_type,
            )
            interval_qc_ht = (
                exomes_qc_intervals_ht()
            )  # TODO: Create a checkpointed HT list of "good" intervals to use here instead
            vds = hl.vds.filter_intervals(
                vds, intervals=interval_qc_ht.interval.collect(), keep=True
            )

        if high_qual_ukbb_exome_interval_only:
            if not autosomes_only:
                raise ValueError(
                    "UK Biobank interval QC filtering is only available for autosomes!"
                )

            logger.info(
                "Filtering CCDG %s VDS to high quality (>85% of samples with 20X coverage) UK Biobank exome intervals...",
                data_type,
            )
            interval_qc_ht = hl.read_table(
                ukbb_interval_qc_path("broad", 7, "autosomes")
            )  # Note: freeze 7 is all included in gnomAD v4
            interval_qc_ht = interval_qc_ht.filter(
                interval_qc_ht[pct_samples_20x] > 0.85
            )
            vds = hl.vds.filter_intervals(
                vds, intervals=interval_qc_ht.interval.collect(), keep=True
            )

        logger.info("Densifying filtered CCDG %s VDS...", data_type)
        mt = hl.vds.to_dense_mt(vds)
        if adj_only:
            mt = filter_to_adj(mt)

        annotation_expr = {
            f"ccdg_{data_type}_was_split": mt.was_split,
            f"ccdg_{data_type}_AC": hl.agg.sum(mt.LGT.n_alt_alleles()),
            f"ccdg_{data_type}_AN": hl.agg.count_where(hl.is_defined(mt.LGT)) * 2,
        }

        if min_inbreeding_coeff_threshold is not None:
            annotation_expr[
                f"ccdg_{data_type}_site_inbreeding_coeff"
            ] = bi_allelic_site_inbreeding_expr(mt.GT)
        if min_hardy_weinberg_threshold is not None:
            annotation_expr[f"ccdg_{data_type}_hwe"] = hl.agg.hardy_weinberg_test(mt.GT)

        mt = mt.annotate_rows(**annotation_expr)
        ht = mt.rows().checkpoint(
            f"{get_sample_qc_root(data_type=data_type, mt=False)}/variant_ccdg_{data_type}_af_callrate.ht",
            overwrite=overwrite,
            _read_if_exists=(not overwrite),
        )

        return ht

    logger.info(
        "Creating Table with joint gnomAD v3.1.2 and CCDG genome allele frequencies and callrate...",
        data_type,
    )
    ccdg_exomes_ht = _initial_filter("exomes")
    ccdg_genomes_ht = _initial_filter("genomes")
    ht = ccdg_exomes_ht.join(ccdg_genomes_ht, how="inner")
    ht = ht.annotate(**gnomad_ht[ht.key], **ukbb_ht[ht.key])
    ht = ht.annotate(
        joint_biallelic=~ht.ccdg_genomes_was_split & ~ht.gnomad_was_split,
        joint_AC=ht.ccdg_genomes_AC + ht.gnomad_AC,
        joint_AN=ht.ccdg_genomes_AN + ht.gnomad_AN,
    )
    total_genome_an = (gnomad_ht.freq_sample_count + ccdg_genome_count) * 2
    ht = ht.annotate(
        joint_AF=ht.joint_AC / ht.joint_AN, joint_callrate=ht.joint_AN / total_genome_an
    )
    ht = ht.checkpoint(
        f"{get_sample_qc_root(data_type='', mt=False)}ancestry_pca_joint.ht",
        overwrite=overwrite,
        _read_if_exists=(not overwrite),
    )

    logger.info(
        "Filtering variants to combined gnomAD v3.1.2 and CCDG genome AF of %d and callrate of %d, CCDG exome callrate "
        "of %d, and UK Biobank exome callrate of %d....",
        min_joint_af,
        min_joint_callrate,
        min_ccdg_exome_callrate,
        min_ukbb_exome_callrate,
    )

    variant_filter_expr = True
    if bi_allelic_only:
        variant_filter_expr = ht.joint_biallelic
    if min_inbreeding_coeff_threshold is not None:
        variant_filter_expr &= (
            ht.ccdg_genomes_site_inbreeding_coeff > min_inbreeding_coeff_threshold
        ) & (ht.gnomad_genomes_site_inbreeding_coeff > min_inbreeding_coeff_threshold)
    if min_hardy_weinberg_threshold is not None:
        variant_filter_expr &= (
            ht.ccdg_genomes_hwe.p_value > min_hardy_weinberg_threshold
        ) & (ht.gnomad_genomes_hwe.p_value > min_hardy_weinberg_threshold)

    variant_filter_expr &= (
        (ht.joint_AF > min_af)
        & (ht.joint_callrate > min_callrate)
        & (ht.ccdg_exome_AN / (ccdg_exome_count * 2) > min_ccdg_exome_callrate)
        & (ht.ukbb_AN / (ukbb_exome_count * 2) > min_ukbb_exome_callrate)
    )
    ht = ht.annotate_globals(
        autosomes_only=autosomes_only,
        snv_only=snv_only,
        bi_allelic_only=bi_allelic_only,
        min_gnomad_v3_ac=min_gnomad_v3_ac,
        high_qual_ccdg_exome_interval_only=high_qual_ccdg_exome_interval_only,
        high_qual_ukbb_exome_interval_only=high_qual_ukbb_exome_interval_only,
        filter_lcr=filter_lcr,
        filter_segdup=filter_segdup,
        min_af=min_joint_af,
        min_callrate=min_joint_callrate,
        min_ccdg_exome_callrate=min_ccdg_exome_callrate,
        min_ukbb_exome_callrate=min_ukbb_exome_callrate,
        min_inbreeding_coeff_threshold=min_inbreeding_coeff_threshold,
        min_hardy_weinberg_threshold=min_hardy_weinberg_threshold,
    )
    ht = filter_low_conf_regions(
        ht,
        filter_lcr=filter_lcr,
        ilter_decoy=False,  # No decoy for GRCh38
        filter_segdup=filter_segdup,
    )
    ht.filter(variant_filter_expr).checkpoint(
        get_pca_variants_path_ht(ld_pruned=False),
        overwrite=overwrite,
        _read_if_exists=(not overwrite),
    )

    if ld_pruning:
        logger.info("Creating Table after LD pruning of %s...", ld_pruning_dataset)
        ht = hl.read_table(get_pca_variants_path_ht(ld_pruned=False))
        if ld_pruning_dataset == "ccdg_genomes":
            vds = hl.vds.read_vds(get_ccdg_vds_path("genomes"))
            vds = hl.vds.split_multi(vds)
            vds = hl.vds.filter_variants(vds, ht, keep=True)
            mt = hl.vds.to_dense_mt(vds)
        elif ld_pruning_dataset == "gnomad_genomes":
            mt = get_gnomad_v3_mt(split=True)
            mt = densify_sites(mt, ht, hl.read_table(gnomad_last_END_position.path))
            mt = filter_ref_blocks(mt)
        else:
            ValueError(
                "Only options for LD pruning are 'ccdg_genomes' and `gnomad_genomes`"
            )

        ht = hl.ld_prune(mt.GT, r2=ld_r2)
        ht = ht.annotate_globals(ld_r2=ld_r2, ld_pruning_dataset=ld_pruning_dataset)
        ht.checkpoint(
            get_pca_variants_path_ht(data=ld_pruning_dataset, ld_pruned=True),
            overwrite=overwrite,
            _read_if_exists=(not overwrite),
        )


def main(args):
    hl.init(log=f"/variant_filter.log")

    determine_pca_variants(
        autosomes_only=~args.not_autosomes_only,
        bi_allelic_only=~args.not_bi_allelic_only,
        snv_only=~args.not_snv_only,
        min_gnomad_v3_ac=args.min_gnomad_v3_ac,
        high_qual_ccdg_exome_interval_only=~args.not_high_qual_ccdg_interval_only,
        high_qual_ukbb_exome_interval_only=~args.not_high_qual_ukbb_interval_only,
        filter_lcr=~args.not_filter_lcr,
        filter_segdup=~args.not_filter_segdup,
        min_joint_af=args.min_af,
        min_joint_callrate=args.min_callrate,
        min_ccdg_exome_callrate=args.min_ccdg_exome_callrate,
        min_ukbb_exome_callrate=args.min_ukbb_exome_callrate,
        ld_pruning=~args.not_ld_pruning,
        ld_pruning_dataset=args.ld_pruning_dataset,
        ld_r2=args.ld_r2,
        overwrite=args.overwrite,
    )


if __name__ == "__main__":
    parser = argparse.ArgumentParser()
    parser.add_argument(
        "--not-autosomes-only", help="Do not filter to autosomes", action="store_true"
    )
    parser.add_argument(
        "--not-snv-only", help="Do not filter to SNVs", action="store_true"
    )
    parser.add_argument(
        "--not-bi-allelic-only",
        help="Do not filter to variants that are bi-allelic in both CCDG and gnomAD v3",
        action="store_true",
    )
    parser.add_argument(
        "--gnomad-v3-ac-filter",
        type=int,
        help="Filter to variants with AC above this value in gnomAD v3",
        default=10,
    )
    parser.add_argument(
        "--not-high-qual-ccdg-interval-only",
        help="Do not filter to high quality interval in CCDG exomes",
        action="store_true",
    )
    parser.add_argument(
        "--not-high-qual-ukbb-interval-only",
        help="Do nont filter to high quality interval in UKBB exomes",
        action="store_true",
    )
    parser.add_argument(
        "--not-filter-lcr", help="Do not filter out LCR regions", action="store_true",
    )
    parser.add_argument(
        "--not-filter-segdup",
        help="Do not filter out segmental duplications",
        action="store_true",
    )
    parser.add_argument(
        "--min-af",
        type=float,
        help="Filter to variants with combined MAF above this value",
        default=0.001,
    )
    parser.add_argument(
        "--min-callrate",
        type=float,
        help="Filter to variants with combined callrate above this value",
        default=0.99,
    )
    parser.add_argument(
        "--ccdg-exome-callrate-cutoff",
        type=float,
        help="Filter to variants with callrate above this value in CCDG exomes",
        default=0.99,
    )
    parser.add_argument(
        "--ukbb-exome-callrate-cutoff",
        type=float,
        help="Filter to variants with callrate above this value in UKBB exomes",
        default=0.99,
    )
    parser.add_argument(
        "--not-ld-pruning", help="Apply LD pruning", action="store_true"
    )
    parser.add_argument(
        "--ld--pruning-dataset",
        type=str,
        help="Dataset to apply LD pruning with",
        default="ccdg_genomes",
        choices=["ccdg_genomes", "gnomad_genomes"],
    )
    parser.add_argument("--ld-r2", type=float, help="LD pruning cutoff", default=0.1)
    parser.add_argument("--overwrite", help="Overwrite", action="store_true")
    args = parser.parse_args()
    main(args)<|MERGE_RESOLUTION|>--- conflicted
+++ resolved
@@ -167,7 +167,6 @@
         gnomad_genomes_site_inbreeding_coeff=gnomad_ht.info.InbreedingCoeff,
         gnomad_genomes_homozygote_count=gnomad_ht.freq[0].homozygote_count,
     )
-<<<<<<< HEAD
     if min_hardy_weinberg_threshold is not None:
         gnomad_ht = gnomad_ht.annotate(
             gnomad_genomes_hwe=hl.hardy_weinberg_test(
@@ -178,10 +177,7 @@
             ),
         )
 
-    ukbb_ht = ukbb_release_ht_path("broad", 7)
-=======
     ukbb_ht = hl.read_table(ukbb_release_ht_path("broad", 7))
->>>>>>> 2488922c
     ukbb_ht = ukbb_ht.select(
         ukbb_AC=gnomad_ht.freq[0].AC, ukbb_AN=gnomad_ht.freq[0].AN,
     )
